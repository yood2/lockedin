--- conflicted
+++ resolved
@@ -2,11 +2,8 @@
 import { join } from 'path'
 import { electronApp, optimizer, is } from '@electron-toolkit/utils'
 import icon from '../../resources/icon.png?asset'
-<<<<<<< HEAD
 import captureService from '../services/capture.service'
 import { promises as fs } from 'fs'
-=======
->>>>>>> d4eef72d
 
 // Keep a reference to the main window
 let mainWindow: BrowserWindow | null = null
@@ -55,7 +52,6 @@
   }
 }
 
-<<<<<<< HEAD
 // Global variables for session and capture management
 let sessionIntention: string | null = null
 let captureInterval: NodeJS.Timeout | null = null
@@ -84,10 +80,8 @@
     console.error('Failed to capture screen:', error)
   }
 }
-=======
 // Global variable to store session intention
 let sessionIntention: string | null = null
->>>>>>> d4eef72d
 
 // IPC Handlers
 ipcMain.on('set-intention', (_event, intention: string) => {
@@ -127,11 +121,8 @@
 })
 
 ipcMain.on('exit-app', () => {
-<<<<<<< HEAD
   // Stop the interval when exiting
   if (captureInterval) clearInterval(captureInterval)
-=======
->>>>>>> d4eef72d
   app.quit()
 })
 
