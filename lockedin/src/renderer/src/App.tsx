--- conflicted
+++ resolved
@@ -165,22 +165,7 @@
           title="Click to toggle eye tracking state for testing"
         >
           <div className="status-indicator" />
-<<<<<<< HEAD
           {isLookingAtScreen ? 'STUDYING' : 'LOOK AWAY DETECTED'}
-=======
-          {eyeState.isLookingAtScreen ? 'STUDYING' : 'LOOK AWAY DETECTED'}
-    <div className="session-progress">
-      <div className="text">Session in progress...</div>
-      <div className="intention-display">"{intention}"</div>
-      <div className="timer-display" style={{ fontSize: '32px', fontWeight: 'bold', margin: '15px 0', color: '#6988e6' }}>
-        {formatTime(timeLeft)}
-      </div>
-      <div className="actions">
-        <div className="action">
-          <button onClick={onHide} className="hide-button">
-            Hide
-          </button>
->>>>>>> df68b690
         </div>
         
         {/* Debug Info */}
