--- conflicted
+++ resolved
@@ -160,7 +160,6 @@
   }
 
   return (
-<<<<<<< HEAD
     <>
       {/* Hidden video element for fallback detection */}
       <video
@@ -183,7 +182,6 @@
         >
           <div className="status-indicator" />
           {eyeState.isLookingAtScreen ? 'STUDYING' : 'LOOK AWAY DETECTED'}
-=======
     <div className="session-progress">
       <div className="text">Session in progress...</div>
       <div className="intention-display">"{intention}"</div>
@@ -195,7 +193,6 @@
           <button onClick={onHide} className="hide-button">
             Hide
           </button>
->>>>>>> 0ef97b0e
         </div>
         
         {/* Debug Info */}
